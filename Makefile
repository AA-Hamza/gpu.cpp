NUM_JOBS=$(shell nproc 2>/dev/null || echo 1)
CXX=clang++

<<<<<<< HEAD
.PHONY: default examples/hello_world/build/hello_world tests libgpu debug build check-entr check-clang clean-build clean clean-dawnlib all watch-tests docs

# Set up variables for cross-platform compatibility
ifeq ($(OS),Windows_NT)
    DETECTED_OS := Windows
    MKDIR_CMD := if not exist build mkdir build
    RMDIR_CMD := rmdir
    SLASH := \\
    LS_CMD := dir
    LDLIB_SUFFIX := dll
    EXPORT_CMD := set
else
    DETECTED_OS := $(shell uname)
    MKDIR_CMD := mkdir -p build
    RMDIR_CMD := rm -rf
    SLASH := /
    LS_CMD := ls
    LDLIB_SUFFIX := so
    EXPORT_CMD := export
endif

# Determine the architecture
ifeq ($(OS),Windows_NT)
    ifeq ($(PROCESSOR_ARCHITECTURE),AMD64)
        ARCH := x64
    else
        ARCH := x86
    endif
else
    ARCH := $(shell uname -m)
    ifeq ($(ARCH), x86_64)
        ARCH := x64
    else ifneq (,$(findstring arm, $(ARCH)))
        ARCH := arm
    endif
endif

# Determine the build type
BUILD_TYPE ?= Release
LOWER_BUILD_TYPE ?= $(shell python3 -c "print('$(BUILD_TYPE)'.lower())")

# Paths
GPUCPP ?= $(shell pwd)
LIBDIR ?= $(GPUCPP)$(SLASH)third_party$(SLASH)lib
LIBSPEC ?= . $(GPUCPP)$(SLASH)source

default: examples_hello_world_build_hello_world

examples_hello_world_build_hello_world: check-clang dawnlib examples/hello_world/run.cpp check-linux-vulkan
ifeq ($(OS),Windows_NT)
	cd examples$(SLASH)hello_world && $(MAKE) build_hello_world_$(LOWER_BUILD_TYPE)
else
	$(LIBSPEC) && cd examples$(SLASH)hello_world && $(MAKE) build_hello_world_$(LOWER_BUILD_TYPE)
endif

# We use the custom "shell" based condition to check files cross-platform
dawnlib: 
ifeq ($(OS),Windows_NT)
	@if not exist "$(LIBDIR)$(SLASH)libdawn_$(ARCH)_$(BUILD_TYPE).dll" if not exist "$(LIBDIR)$(SLASH)libdawn.dll" $(MAKE) run_setup
else
	@if [ ! -f "$(LIBDIR)$(SLASH)libdawn_$(ARCH)_$(BUILD_TYPE).so" ] && [ ! -f "$(LIBDIR)$(SLASH)libdawn.so" ] && [ ! -f "$(LIBDIR)$(SLASH)libdawn_$(ARCH)_$(BUILD_TYPE).dylib" ]; then \
        $(MAKE) run_setup; \
    fi
endif
=======
.PHONY: default examples/hello_world/build/hello_world tests libgpu debug build check-clang clean-build clean all watch-tests docs

GPUCPP ?= $(PWD)
LIBDIR ?= $(GPUCPP)/third_party/lib
LIBSPEC ?= . $(GPUCPP)/source

default: examples/hello_world/build/hello_world

pch:
	mkdir -p build && $(CXX) -std=c++17 -I$(GPUCPP) -I$(GPUCPP)/third_party/headers -x c++-header gpu.h -o build/gpu.h.pch

# TODO(avh): change extension based on platform
lib:
	mkdir -p build && $(CXX) -std=c++17 -I$(GPUCPP) -I$(GPUCPP)/third_party/headers -L$(LIBDIR) -ldawn -ldl -shared -fPIC gpu.cpp -o build/libgpucpp.dylib

examples/hello_world/build/hello_world: check-clang dawnlib examples/hello_world/run.cpp check-linux-vulkan
	$(LIBSPEC) && cd examples/hello_world && make build/hello_world && ./build/hello_world

dawnlib: $(if $(wildcard third_party/lib/libdawn.so third_party/lib/libdawn.dylib),,run_setup)
>>>>>>> 476c5cf6

run_setup: check-python
ifeq ($(OS),Windows_NT)
	python3 setup.py
else
	python3 >/dev/null 2>&1 && python3 setup.py
endif

<<<<<<< HEAD
all: dawnlib check-clang check-linux-vulkan
	cd examples$(SLASH)gpu_puzzles && make build$(SLASH)gpu_puzzles
	cd examples$(SLASH)hello_world && make build$(SLASH)hello_world
	cd examples$(SLASH)matmul && make build$(SLASH)mm
	cd examples$(SLASH)physics && make build$(SLASH)physics
	cd examples$(SLASH)render && make build$(SLASH)render
=======
all: dawnlib check-clang check-linux-vulkan lib pch
	cd examples/gpu_puzzles && make build/gpu_puzzles
	cd examples/hello_world && make build/hello_world
	cd examples/matmul && make build/mm
	cd examples/physics && make build/physics
	cd examples/render && make build/render
>>>>>>> 476c5cf6

docs: Doxyfile
	doxygen Doxyfile

################################################################################
# cmake targets (optional - precompiled binaries is preferred)
################################################################################

CMAKE_CMD = $(MKDIR_CMD) && cd build && cmake ..
# Add --trace to see the cmake commands
FLAGS = -DCMAKE_VERBOSE_MAKEFILE:BOOL=ON -DCMAKE_CXX_COMPILER=$(CXX) -DABSL_INTERNAL_AT_LEAST_CXX20=OFF
FASTBUILD_FLAGS = $(FLAGS) -DFASTBUILD:BOOL=ON
DEBUG_FLAGS = $(FLAGS) -DDEBUG:BOOL=ON
RELEASE_FLAGS = $(FLAGS) -DFASTBUILD:BOOL=OFF
TARGET_LIB=gpu

libgpu-cmake: check-clang check-cmake
	$(CMAKE_CMD) $(RELEASE_FLAGS) && make -j$(NUM_JOBS) gpu

debug-cmake: check-clang check-cmake
	$(CMAKE_CMD) $(DEBUG_FLAGS) && make -j$(NUM_JOBS) $(TARGET_ALL)

all-cmake: check-clang check-cmake
	$(CMAKE_CMD) $(RELEASE_FLAGS) && make -j$(NUM_JOBS) $(TARGET_ALL)

################################################################################
# Cleanup
################################################################################

clean-dawnlib:
	$(RMDIR_CMD) $(LIBDIR)$(SLASH)libdawn*.*

clean:
ifeq ($(OS),Windows_NT)
	@if exist build $(RMDIR_CMD) build /s /q
	@if exist examples$(SLASH)gpu_puzzles$(SLASH)build $(RMDIR_CMD) examples$(SLASH)gpu_puzzles$(SLASH)build /s /q
	@if exist examples$(SLASH)hello_world$(SLASH)build $(RMDIR_CMD) examples$(SLASH)hello_world$(SLASH)build /s /q
	@if exist examples$(SLASH)matmul$(SLASH)build$(SLASH)mm $(RMDIR_CMD) examples$(SLASH)matmul$(SLASH)build$(SLASH)mm /s /q
	@if exist examples$(SLASH)physics$(SLASH)build $(RMDIR_CMD) examples$(SLASH)physics$(SLASH)build /s /q
	@if exist examples$(SLASH)render$(SLASH)build $(RMDIR_CMD) examples$(SLASH)render$(SLASH)build /s /q
	$(MKDIR_CMD)
else
	@command read -r -p "This will delete the contents of build/*. Are you sure? [CTRL-C to abort] " response && rm -rf build*
	rm -rf examples/gpu_puzzles/build*
	rm -rf examples/hello_world/build*
	rm -rf examples/matmul/build/mm
<<<<<<< HEAD
	rm -rf examples/physics/build*
	rm -rf examples/render/build*
endif
=======
	rm -rf examples/physics/build/*
	rm -rf examples/render/build/*
	rm -f build/gpu.h.pch
	rm -f build/libgpucpp.so
>>>>>>> 476c5cf6

clean-all:
ifeq ($(OS),Windows_NT)
	@if exist build $(RMDIR_CMD) build /s /q
	$(RMDIR_CMD) third_party$(SLASH)fetchcontent /s /q
	$(RMDIR_CMD) third_party$(SLASH)gpu-build /s /q
	$(RMDIR_CMD) third_party$(SLASH)gpu-subbuild /s /q
	$(RMDIR_CMD) third_party$(SLASH)gpu-src /s /q
	$(RMDIR_CMD) third_party$(SLASH)lib /s /q
	$(MKDIR_CMD)
else
	read -r -p "This will delete the contents of build/* and third_party/*. Are you sure? [CTRL-C to abort] " response && rm -rf build* third_party/fetchcontent* third_party/gpu-build third_party/gpu-subbuild third_party/gpu-src third_party/lib/libdawn* third_party/lib/libdawn_$(ARCH)_$(BUILD_TYPE).*
endif


################################################################################
# Checks
################################################################################

# check for the existence of clang++
check-clang:
ifeq ($(OS),Windows_NT)
	@if not exist "$(shell where clang++.exe 2>NUL)" (echo "Please install clang++ with 'sudo apt-get install clang' or 'brew install llvm'" & exit 1)
else
	@command -v clang++ >/dev/null 2>&1 || { echo >&2 "Please install clang++ with 'sudo apt-get install clang' or 'brew install llvm'"; exit 1; }
endif

<<<<<<< HEAD
# check for the existence of entr
check-entr:
ifeq ($(OS),Windows_NT)
	@if not exist "$(shell where entr.exe 2>NUL)" (echo "Please install entr with 'brew install entr' or 'sudo apt-get install entr'" & exit 1)
else
	@command -v entr >/dev/null 2>&1 || { echo >&2 "Please install entr with 'brew install entr' or 'sudo apt-get install entr'"; exit 1; }
endif

# check for the existence of cmake
=======
>>>>>>> 476c5cf6
check-cmake:
ifeq ($(OS),Windows_NT)
	@if not exist "$(shell where cmake.exe 2>NUL)" (echo "Please install cmake with 'sudo apt-get install cmake' or 'brew install cmake'" & exit 1)
else
	@command -v cmake >/dev/null 2>&1 || { echo >&2 "Please install cmake with 'sudo apt-get install cmake' or 'brew install cmake'"; exit 1; }
endif

# check for the existence of python3
check-python:
ifeq ($(OS),Windows_NT)
	@if not exist "$(shell where python3.exe 2>NUL)" (echo "Python needs to be installed and in your path." & exit 1)
else
	@command -v python3 >/dev/null 2>&1 || { echo >&2 "Python needs to be installed and in your path."; exit 1; }
endif

# check the existence of Vulkan (Linux only)
check-linux-vulkan:
	@echo "Checking system type and Vulkan availability..."
ifeq ($(OS),Linux)
	@command -v vulkaninfo >/dev/null 2>&1 && { echo "Vulkan is installed."; vulkaninfo; } || { echo "Vulkan is not installed. Please install Vulkan drivers to continue. On Debian / Ubuntu: sudo apt install libvulkan1 mesa-vulkan-drivers vulkan-tools"; exit 1; }
else
	@echo "Non-Linux system detected. Skipping Vulkan check.";
endif<|MERGE_RESOLUTION|>--- conflicted
+++ resolved
@@ -1,8 +1,7 @@
 NUM_JOBS=$(shell nproc 2>/dev/null || echo 1)
 CXX=clang++
 
-<<<<<<< HEAD
-.PHONY: default examples/hello_world/build/hello_world tests libgpu debug build check-entr check-clang clean-build clean clean-dawnlib all watch-tests docs
+.PHONY: default examples_hello_world_build_hello_world tests libgpu debug build check-entr check-clang clean-build clean clean-dawnlib all watch-tests docs
 
 # Set up variables for cross-platform compatibility
 ifeq ($(OS),Windows_NT)
@@ -42,6 +41,12 @@
 # Determine the build type
 BUILD_TYPE ?= Release
 LOWER_BUILD_TYPE ?= $(shell python3 -c "print('$(BUILD_TYPE)'.lower())")
+pch:
+	mkdir -p build && $(CXX) -std=c++17 -I$(GPUCPP) -I$(GPUCPP)/third_party/headers -x c++-header gpu.h -o build/gpu.h.pch
+
+# TODO(avh): change extension based on platform
+lib:
+	mkdir -p build && $(CXX) -std=c++17 -I$(GPUCPP) -I$(GPUCPP)/third_party/headers -L$(LIBDIR) -ldawn -ldl -shared -fPIC gpu.cpp -o build/libgpucpp.dylib
 
 # Paths
 GPUCPP ?= $(shell pwd)
@@ -66,27 +71,6 @@
         $(MAKE) run_setup; \
     fi
 endif
-=======
-.PHONY: default examples/hello_world/build/hello_world tests libgpu debug build check-clang clean-build clean all watch-tests docs
-
-GPUCPP ?= $(PWD)
-LIBDIR ?= $(GPUCPP)/third_party/lib
-LIBSPEC ?= . $(GPUCPP)/source
-
-default: examples/hello_world/build/hello_world
-
-pch:
-	mkdir -p build && $(CXX) -std=c++17 -I$(GPUCPP) -I$(GPUCPP)/third_party/headers -x c++-header gpu.h -o build/gpu.h.pch
-
-# TODO(avh): change extension based on platform
-lib:
-	mkdir -p build && $(CXX) -std=c++17 -I$(GPUCPP) -I$(GPUCPP)/third_party/headers -L$(LIBDIR) -ldawn -ldl -shared -fPIC gpu.cpp -o build/libgpucpp.dylib
-
-examples/hello_world/build/hello_world: check-clang dawnlib examples/hello_world/run.cpp check-linux-vulkan
-	$(LIBSPEC) && cd examples/hello_world && make build/hello_world && ./build/hello_world
-
-dawnlib: $(if $(wildcard third_party/lib/libdawn.so third_party/lib/libdawn.dylib),,run_setup)
->>>>>>> 476c5cf6
 
 run_setup: check-python
 ifeq ($(OS),Windows_NT)
@@ -95,21 +79,12 @@
 	python3 >/dev/null 2>&1 && python3 setup.py
 endif
 
-<<<<<<< HEAD
 all: dawnlib check-clang check-linux-vulkan
 	cd examples$(SLASH)gpu_puzzles && make build$(SLASH)gpu_puzzles
 	cd examples$(SLASH)hello_world && make build$(SLASH)hello_world
 	cd examples$(SLASH)matmul && make build$(SLASH)mm
 	cd examples$(SLASH)physics && make build$(SLASH)physics
 	cd examples$(SLASH)render && make build$(SLASH)render
-=======
-all: dawnlib check-clang check-linux-vulkan lib pch
-	cd examples/gpu_puzzles && make build/gpu_puzzles
-	cd examples/hello_world && make build/hello_world
-	cd examples/matmul && make build/mm
-	cd examples/physics && make build/physics
-	cd examples/render && make build/render
->>>>>>> 476c5cf6
 
 docs: Doxyfile
 	doxygen Doxyfile
@@ -150,22 +125,18 @@
 	@if exist examples$(SLASH)matmul$(SLASH)build$(SLASH)mm $(RMDIR_CMD) examples$(SLASH)matmul$(SLASH)build$(SLASH)mm /s /q
 	@if exist examples$(SLASH)physics$(SLASH)build $(RMDIR_CMD) examples$(SLASH)physics$(SLASH)build /s /q
 	@if exist examples$(SLASH)render$(SLASH)build $(RMDIR_CMD) examples$(SLASH)render$(SLASH)build /s /q
+	@if exist build$(SLASH)gpu.h.pch del build$(SLASH)gpu.h.pch
 	$(MKDIR_CMD)
 else
 	@command read -r -p "This will delete the contents of build/*. Are you sure? [CTRL-C to abort] " response && rm -rf build*
 	rm -rf examples/gpu_puzzles/build*
 	rm -rf examples/hello_world/build*
 	rm -rf examples/matmul/build/mm
-<<<<<<< HEAD
-	rm -rf examples/physics/build*
-	rm -rf examples/render/build*
-endif
-=======
 	rm -rf examples/physics/build/*
 	rm -rf examples/render/build/*
 	rm -f build/gpu.h.pch
 	rm -f build/libgpucpp.so
->>>>>>> 476c5cf6
+endif
 
 clean-all:
 ifeq ($(OS),Windows_NT)
@@ -193,7 +164,6 @@
 	@command -v clang++ >/dev/null 2>&1 || { echo >&2 "Please install clang++ with 'sudo apt-get install clang' or 'brew install llvm'"; exit 1; }
 endif
 
-<<<<<<< HEAD
 # check for the existence of entr
 check-entr:
 ifeq ($(OS),Windows_NT)
@@ -203,8 +173,6 @@
 endif
 
 # check for the existence of cmake
-=======
->>>>>>> 476c5cf6
 check-cmake:
 ifeq ($(OS),Windows_NT)
 	@if not exist "$(shell where cmake.exe 2>NUL)" (echo "Please install cmake with 'sudo apt-get install cmake' or 'brew install cmake'" & exit 1)
